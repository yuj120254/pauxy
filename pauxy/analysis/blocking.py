#!/usr/bin/env python
'''Run a reblocking analysis on pauxy QMC output files.'''

import h5py
import json
import matplotlib.pyplot as pl
import numpy
import pandas as pd
import pyblock
import scipy.stats
import pauxy.analysis.extraction

def average_single(frame, delete=True):
    short = frame
    means = short.mean().to_frame().T
    err = short.aggregate(lambda x: scipy.stats.sem(x, ddof=1)).to_frame().T
    averaged = means.merge(err, left_index=True, right_index=True,
                           suffixes=('', '_error'))
    columns = [c for c in averaged.columns.values if '_error' not in c]
    columns = [[c, c+'_error'] for c in columns]
    columns = [item for sublist in columns for item in sublist]
    averaged.reset_index(inplace=True)
    delcol = ['E_num', 'E_num_error', 'E_denom',
              'E_denom_error', 'Weight', 'Weight_error']
    for d in delcol:
        if delete:
            columns.remove(d)
    return averaged[columns]

def average_ratio(numerator, denominator):
    re_num = numerator.real
    re_den = denominator.real
    im_num = numerator.imag
    im_den = denominator.imag
    # When doing FP we need to compute E = \bar{E_num} / \bar{E_denom}
    # Only compute real part of the energy
    num_av = (re_num.mean()*re_den.mean()+im_num.mean()*im_den.mean())
    den_av = (re_den.mean()**2 + im_den.mean()**2)
    mean = num_av / den_av
    # Doing error analysis properly is complicated. This is not correct.
    re_nume = scipy.stats.sem(re_num)
    re_dene = scipy.stats.sem(re_den)
    # Ignoring the fact that the mean includes complex components.
    cov = numpy.cov(re_num, re_den)[0,1]
    nsmpl = len(re_num)
    error = abs(mean) * ((re_nume/re_num.mean())**2 + (re_dene/re_den.mean())**2
                    -2*cov/(nsmpl*re_num.mean()*re_den.mean()))**0.5

    return (mean, error)

def average_fp(frame):
    real = average_single(frame.apply(numpy.real), False)
    imag = average_single(frame.apply(numpy.imag), False)
    results = pd.DataFrame()
    re_num = real.E_num
    re_den = real.E_denom
    im_num = imag.E_num
    im_den = imag.E_denom
    # When doing FP we need to compute E = \bar{E_num} / \bar{E_denom}
    # Only compute real part of the energy
    results['E'] = (re_num*re_den+im_num*im_den) / (re_den**2 + im_den**2)
    # Doing error analysis properly is complicated. This is not correct.
    re_nume= real.E_num_error
    re_dene = real.E_denom_error
    # Ignoring the fact that the mean includes complex components.
    cov = frame.apply(numpy.real).cov()
    cov_nd = cov['E_num']['E_denom']
    nsmpl = len(frame)
    results['E_error'] = results.E * ((re_nume/re_num)**2+(re_dene/re_den)**2
                                      -2*cov_nd/(nsmpl*re_num*re_den))**0.5
    return results

def reblock_mixed(frame):
    short = frame.drop(['time', 'E_denom', 'E_num', 'Weight'], axis=1)
    analysed = []
    (data_len, blocked_data, covariance) = pyblock.pd_utils.reblock(short)
    reblocked = pd.DataFrame()
    for c in short.columns:
        try:
            rb = pyblock.pd_utils.reblock_summary(blocked_data.loc[:,c])
            reblocked[c] = rb['mean'].values
            reblocked[c+'_error'] = rb['standard error'].values
<<<<<<< HEAD
        except KeyError:
            print ("Reblocking of {:4} failed. Insufficient "
                    "statistics.".format(c))
    analysed.append(reblocked)

    return pd.concat(analysed)

def reblock_free_projection(frame):
    short = frame.drop(['time', 'Weight', 'E'], axis=1)
    analysed = []
    (data_len, blocked_data, covariance) = pyblock.pd_utils.reblock(short)
    reblocked = pd.DataFrame()
    denom = blocked_data.loc[:,'E_denom']
    for c in short.columns:
        if c != 'E_denom':
            nume = blocked_data.loc[:,c]
            cov = covariance.xs('E_denom', level=1)[c]
            ratio = pyblock.error.ratio(nume, denom, cov, data_len)
            rb = pyblock.pd_utils.reblock_summary(ratio)
            try:
                if c == 'E_num':
                    c = 'E'
                reblocked[c] = rb['mean'].values
                reblocked[c+'_error'] = rb['standard error'].values
            except KeyError:
                print ("Reblocking of {:4} failed. Insufficient "
                        "statistics.".format(c))
    analysed.append(reblocked)
=======
            analysed.append(reblocked)
        except KeyError:
            pass

    if len(analysed) == 0:
        return None
    else:
        return pd.concat(analysed)
>>>>>>> cdc0e5f5

def reblock_local_energy(filename, skip=0):
    data = pauxy.analysis.extraction.extract_mixed_estimates(filename)
    results = reblock_mixed(data.apply(numpy.real))
    if results is None:
        return None
    else:
        try:
            energy = results['E'].values[0]
            error = results['E_error'].values[0]
            return (energy, error)
        except KeyError:
            return None

def reblock_bp_rdm(filename, skip=1):
    bp_rdm = pauxy.analysis.extraction.extract_bp_rdm(filename, skip)
    rdm, rdm_err = average_rdm(bp_rdm)
    return rdm, rdm_err

def average_rdm(gf):
    gf_av = gf.mean(axis=0)
    gf_err = gf.std(axis=0) / len(gf)**0.5
    return (gf_av, gf_err)

def average_correlation(gf):
    ni = numpy.diagonal(gf, axis1=2, axis2=3)
    mg = gf.mean(axis=0)
    hole = 1.0 - numpy.sum(ni, axis=1)
    hole_err = hole.std(axis=0, ddof=1) / len(hole)**0.5
    spin = 0.5*(ni[:,0,:]-ni[:,1,:])
    spin_err = spin.std(axis=0, ddof=1) / len(hole)**0.5
    return (hole.mean(axis=0), hole_err, spin.mean(axis=0), spin_err, gf)

def plot_correlations(cfunc, cfunc_err, ix, nx, ny, stag=False):
    c, err = get_strip(cfunc, cfunc_err, ix, nx, ny, stag)
    frame = pd.DataFrame({'iy': iy, 'c': c, 'c_err': err})
    pl.errorbar(iy, c, yerr=err, fmt='o')
    pl.show()
    return frame

def average_tau(frames):

    data_len = frames.size()
    means = frames.mean()
    err = numpy.sqrt(frames.var())
    covs = frames.cov().loc[:,'E_num'].loc[:, 'E_denom']
    energy = means['E_num'] / means['E_denom']
    energy_err = abs(energy/numpy.sqrt(data_len))*((err['E_num']/means['E_num'])**2.0 +
                                   (err['E_denom']/means['E_denom'])**2.0 -
                                   2*covs/(means['E_num']*means['E_denom']))**0.5

    eproj = means['E']
    eproj_err = err['E']/numpy.sqrt(data_len)
    weight = means['Weight']
    weight_error = err['Weight']
    numerator = means['E_num']
    numerator_error = err['E_num']
    results = pd.DataFrame({'E': energy, 'E_error': energy_err,
                            'Eproj': eproj,
                            'Eproj_error': eproj_err,
                            'weight': weight,
                            'weight_error': weight_error,
                            'numerator': numerator,
                            'numerator_error': numerator_error}).reset_index()

    return results


def analyse_back_propagation(frames):
    frames[['E', 'T', 'V']] = frames[['E','T','V']].div(frames.weight, axis=0)
    frames = frames.apply(numpy.real)
    frames = frames.groupby(['nbp','dt'])
    data_len = frames.size()
    means = frames.mean().reset_index()
    # calculate standard error of the mean for grouped objects. ddof does
    # default to 1 for scipy but it's different elsewhere, so let's be careful.
    errs = frames.aggregate(lambda x: scipy.stats.sem(x, ddof=1)).reset_index()
    full = pd.merge(means, errs, on=['nbp','dt'], suffixes=('','_error'))
    columns = sorted(full.columns.values[2:])
    columns = numpy.insert(columns, 0, 'nbp')
    columns = numpy.insert(columns, 1, 'dt')
    return full[columns]

def analyse_itcf(itcf):
    means = itcf.mean(axis=(0,1), dtype=numpy.float64)
    n = itcf.shape[0]*itcf.shape[1]
    errs = (
        itcf.std(axis=(0,1), ddof=1, dtype=numpy.float64) / numpy.sqrt(n)
    )
    return (means, errs)

def analyse_simple(files, start_time):
    data = pauxy.analysis.extraction.extract_hdf5_data_sets(files)
    norm_data = []
    for (g, f) in zip(data, files):
        (m, norm, bp, itcf, itcfk, mixed_rdm, bp_rdm) = g
        dt = m.get('qmc').get('dt')
        free_projection = m.get('propagators').get('free_projection')
        step = m.get('qmc').get('nmeasure')
        nzero = numpy.nonzero(norm['Weight'].values)[0][-1]
        start = int(start_time/(step*dt)) + 1
        if free_projection:
            reblocked = average_fp(norm[start:nzero])
        else:
            reblocked = reblock_mixed(norm[start:nzero].apply(numpy.real))
            columns = pauxy.analysis.extraction.set_info(reblocked, m)
        norm_data.append(reblocked)
    return pd.concat(norm_data)

def analyse_estimates(files, start_time=0, multi_sim=False, cfunc=False):
    data = pauxy.analysis.extraction.extract_hdf5_data_sets(files)
    bp_data = []
    bp_rdms = []
    norm_data = []
    itcf_data = []
    itcfk_data = []
    mds = []
    nsim = 0
    for g in data:
        (m, norm, bp, itcf, itcfk, mixed_rdm, bp_rdm) = g
        dt = m.get('qmc').get('dt')
        step = m.get('qmc').get('nmeasure')
        ndets = m.get('trial').get('ndets')
        free_projection = m.get('propagators').get('free_projection', False)
        nzero = numpy.nonzero(norm['Weight'].values)[0][-1]
        start = int(start_time/(step*dt)) + 1
        norm_data.append(norm[start:nzero].apply(numpy.real))
        if mixed_rdm is not None:
            mrdm, mrdm_err = average_rdm(mixed_rdm[start:nzero])
            if cfunc:
                (m_hole, m_hole_err, m_spin, m_spin_err, m_gf) = average_correlation(mixed_rdm[start:nzero])
        if bp is not None:
            nbp = m.get('estimators').get('estimators').get('back_prop').get('nmax')
            bp['dt'] = dt
            bp['nbp'] = nbp
            weights = bp['weight'].values.real
            nzero = numpy.nonzero(bp['E'].values)[0][-1]
            skip = max(1, int(start*step/nbp))
            bp_data.append(bp[skip:nzero:2])
            if bp_rdm is not None:
                if len(bp_rdm.shape) == 3:
                    # GHF format
                    w = weights[skip:nzero,None,None]
                else:
                    # UHF format
                    w = weights[skip:nzero,None,None,None]
                bp_rdm = bp_rdm[skip:nzero] / w
                rdm, rdm_err = average_rdm(bp_rdm[skip:nzero])
                bp_rdms.append(numpy.array([rdm,rdm_err]))
                if cfunc:
                    (bp_hole, bp_hole_err, bp_spin, bp_spin_err, bp_gf) = average_correlation(bp_rdm[skip:nzero])
                # free projection / weight restoration..
        if itcf is not None:
            itcf_tmax = m.get('estimators').get('estimators').get('itcf').get('tmax')
            nits = int(itcf_tmax/(step*dt)) + 1
            skip = max([1, int(start/nits)])
            nzero = numpy.nonzero(itcf)[0][-1]
            itcf_data.append(itcf[skip:nzero])
        if itcfk is not None:
            itcfk_data.append(itcfk[skip:nzero])
        mds.append(json.dumps(m))

    base = files[0].split('/')[-1]
    outfile = 'analysed_' + base
    store = h5py.File(outfile, 'w')
    store.create_dataset('metadata', data=numpy.array(mds, dtype=object),
                         dtype=h5py.special_dtype(vlen=str))
    if itcf is not None:
        itcf_data = numpy.reshape(itcf_data, (len(itcf_data),)+itcf_data[0].shape)
        (itcf_av, itcf_err) = analyse_itcf(itcf_data)
        store.create_dataset('real_itcf', data=itcf_av)
        store.create_dataset('real_itcf_err', data=itcf_err)
    if itcfk is not None:
        itcfk_data = numpy.reshape(itcfk_data, (len(itcf_data),)+itcf_data[0].shape)
        (itcfk_av, itcfk_err) = analyse_itcf(itcfk_data)
        store.create_dataset('kspace_itcf', data=itcfk_av)
        store.create_dataset('kspace_itcf_err', data=itcfk_err)
    if bp is not None:
        bp_data = pd.concat(bp_data)
        bp_av = analyse_back_propagation(bp_data)
        bp_group = store.create_group('back_propagated')
        bp_group.create_dataset('estimates', data=bp_av.as_matrix())
        bp_group.create_dataset('headers', data=bp_av.columns.values,
                dtype=h5py.special_dtype(vlen=str))
        if bp_rdm is not None:
            bp_group.create_dataset('rdm', data=numpy.array(bp_rdms))
            if cfunc:
                bp_group.create_dataset('correlation',
                                        data=numpy.array([bp_hole, bp_hole_err,
                                                          bp_spin, bp_spin_err]))
    else:
        bp_av = None
    if multi_sim:
        norm_data = pd.concat(norm_data).groupby('iteration')
        norm_av = average_tau(norm_data)
    else:
        norm_data = pd.concat(norm_data)
        if free_projection:
            norm_av = reblock_free_projection(norm_data)
        else:
            norm_av = reblock_mixed(norm_data)
    basic = store.create_group('mixed')
    basic.create_dataset('estimates', data=norm_av.as_matrix().astype(float))
    basic.create_dataset('headers', data=norm_av.columns.values,
            dtype=h5py.special_dtype(vlen=str))
    if mixed_rdm is not None:
        basic.create_dataset('rdm',
                             data=numpy.array([mrdm, mrdm_err]))
        if cfunc:
            basic.create_dataset('correlation',
                                 data=numpy.array([m_hole, m_hole_err, m_spin,
                                                   m_spin_err]))
    store.close()

    return (bp_av, norm_av)<|MERGE_RESOLUTION|>--- conflicted
+++ resolved
@@ -80,7 +80,6 @@
             rb = pyblock.pd_utils.reblock_summary(blocked_data.loc[:,c])
             reblocked[c] = rb['mean'].values
             reblocked[c+'_error'] = rb['standard error'].values
-<<<<<<< HEAD
         except KeyError:
             print ("Reblocking of {:4} failed. Insufficient "
                     "statistics.".format(c))
@@ -109,16 +108,11 @@
                 print ("Reblocking of {:4} failed. Insufficient "
                         "statistics.".format(c))
     analysed.append(reblocked)
-=======
-            analysed.append(reblocked)
-        except KeyError:
-            pass
 
     if len(analysed) == 0:
         return None
     else:
         return pd.concat(analysed)
->>>>>>> cdc0e5f5
 
 def reblock_local_energy(filename, skip=0):
     data = pauxy.analysis.extraction.extract_mixed_estimates(filename)
